# Crash course

This is brief a tutorial for DimensionalData.jl.

All main functionality is explained here, but the full list of features is
listed at the [API](@ref) page.

## Dimensions and DimensionalArrays

The core type of DimensionalData.jl is [`DimensionalArray`](@ref), which bundles
a standard array with named and indexed dimensions. The dimensions are any
`AbstractDimension`, and types that inherit from it, such as `Ti`, `X`, `Y`,
`Z`, the generic `Dim{:x}` or others that you define manually using the
[`@dim`](@ref) macro.

A `DimensionalArray` dimensions are constructed by:

```@example main
using DimensionalData, Dates
t = Ti(DateTime(2001):Month(1):DateTime(2001,12))
x = X(10:10:100)
```

Here both `X` and `Ti` are dimensions from the `DimensionalData` module. The
currently exported predefined dimensions are `X, Y, Z, Ti`, with `Ti` an alias
of `DimensionalData.Time` (to avoid the conflict with `Dates.Time`).

We pass a `Tuple` of the dimensions to make a `DimensionalArray`:

```@example main
A = DimensionalArray(rand(12, 10), (t, x))
```


## Indexing the array by name and index

These dimensions can then be used to index the array by name, without having to
worry about the order of the dimensions.

The simplest case is to select a dimension by index. Let's say every 2nd point
of the `Ti` dimension and every 3rd point of the `X` dimension. This is done
with the simple `Ti(range)` syntax like so:

```@example main
A[X(1:3:end), Ti(1:2:end)]
```

Of course, when specifying only one dimension, all elements of the other
dimensions are assumed to be included:

```@example main
A[X(1:3:10)]
```

!!! info "Indexing"
    Indexing `AbstractDimensionalArray`s works with `getindex`, `setindex!` and
    `view`. The result is still an `AbstracDimensionalArray`.


## Selecting by name and value

The above example is useful because one does not have to care about the ordering
of the dimensions. But arguably more useful is to be able to select a dimension
by its values. For example, we would like to get all values of `A` where the `X`
dimension is between two values.

Selecting by value in `DimensionalData` is **always** done with the
**selectors**, all of which are listed in the [Selectors](@ref) page. This
avoids the ambiguity of what happens when the index values of the dimension are
also integers (like the case here for the dimension `X`).

For simplicity, here we showcase the [`Between`](@ref) selector but  others also
exist, like [`At`](@ref) or [`Near`](@ref).

```@example main
A[X(Between(12, 35)), Ti(Between(Date(2001, 5), Date(2001, 7)))]
```

Notice that the selectors have to be applied to a dimension (alternative syntax
is `selector <| Dim`, which literally translates to `Dim(selector)`).


## Selecting by position

So far, the selection protocols we have mentioned work by specifying the _name_
of the dimension, without worry about the order.

However normal indexing also works by specifying dimensions by position. This
functionality also covers the selector functions.

Continuing to use `A` we defined above, you can see this by comparing the
statements without and with names:

```@example main
A[:, Between(12, 35)] == A[X(Between(12, 35))]
A[:, 1:5] == A[X(1:5)]
A[1:5, :] == A[Ti(1:5)]
```

etc. Of course, in this approach it is necessary to specify _all_ dimensions by
position, one cannot leave some unspecified.

In addition, to attempt supporting as much as base Julia functionality as
possible, single index access like in standard `Array`. For example

```@example main
A[1:5]
```

selects the first 5 entries of the underlying numerical data. In the case that
`A` has only one dimension, this kind of indexing retains the dimension.


## Specifying `dims` by dimension name

In many Julia functions like `size, sum`, you can specify the dimension along
which to perform the operation, as an Int. It is also possible to do this using
Dim types with `AbstractDimensionalArray` by specifying the dimension by its
type, for example:

```@example main
sum(A, dims = X)
```

<<<<<<< HEAD
=======
Methods that support this are listed in the [Methods where dims can be used](@ref) section.

## Numeric operations on a dimensional array
We have tried to make all numeric operations on a `AbstractDimensionalArray` parallel that of base Julia as much as possible. Standard broadcasting and other type of operations across dimensional arrays typically perform as expected while still returning an `AbstractDimensionalArray` type with correct dimensions.

Notice that the `AbstractDimension` is not a dimensional array.
In cases where you would like to have e.g. the cosines of the values of the dimension `X` while still keeping the dimensional information of `X` you can use the syntax:
```@example main
DimensionalArray(cos, x)
```

Notice also that `Array(a)` will return the numeric value stored by `a` for both `DimensionalArray` as well as `AbstractDimension`.

## Dimension hierarchy and multiple dispatch
The dimensions in DimensionalData.jl follow a hierarchy that makes using multiple dispatch on dimension types general and straight forward.

If you have defined some dimensions (e.g. `X, Ti`), you can use multiple dispatch on dimensional arrays that have these dimensions by using this type in your method dispatch
```julia
a::DimensionalArray{T, 2, Tuple{<:X, <:Ti}} where {T}
```
but you can also do things much more general than that.

@rafaqz please write the new dimension hierarchy here.

If you define your own dimensions, you can participate in this hierarchy as well (see the [`@dim`](@ref) macro).

>>>>>>> 964cd442
## Referenced dimensions

The reference dimensions record the previous dimensions that an array
was selected from. These can be use for plot labelling, and tracking array
changes.

## Grid functionality

Coming soon.
<|MERGE_RESOLUTION|>--- conflicted
+++ resolved
@@ -1,162 +1,148 @@
-# Crash course
-
-This is brief a tutorial for DimensionalData.jl.
-
-All main functionality is explained here, but the full list of features is
-listed at the [API](@ref) page.
-
-## Dimensions and DimensionalArrays
-
-The core type of DimensionalData.jl is [`DimensionalArray`](@ref), which bundles
-a standard array with named and indexed dimensions. The dimensions are any
-`AbstractDimension`, and types that inherit from it, such as `Ti`, `X`, `Y`,
-`Z`, the generic `Dim{:x}` or others that you define manually using the
-[`@dim`](@ref) macro.
-
-A `DimensionalArray` dimensions are constructed by:
-
-```@example main
-using DimensionalData, Dates
-t = Ti(DateTime(2001):Month(1):DateTime(2001,12))
-x = X(10:10:100)
-```
-
-Here both `X` and `Ti` are dimensions from the `DimensionalData` module. The
-currently exported predefined dimensions are `X, Y, Z, Ti`, with `Ti` an alias
-of `DimensionalData.Time` (to avoid the conflict with `Dates.Time`).
-
-We pass a `Tuple` of the dimensions to make a `DimensionalArray`:
-
-```@example main
-A = DimensionalArray(rand(12, 10), (t, x))
-```
-
-
-## Indexing the array by name and index
-
-These dimensions can then be used to index the array by name, without having to
-worry about the order of the dimensions.
-
-The simplest case is to select a dimension by index. Let's say every 2nd point
-of the `Ti` dimension and every 3rd point of the `X` dimension. This is done
-with the simple `Ti(range)` syntax like so:
-
-```@example main
-A[X(1:3:end), Ti(1:2:end)]
-```
-
-Of course, when specifying only one dimension, all elements of the other
-dimensions are assumed to be included:
-
-```@example main
-A[X(1:3:10)]
-```
-
-!!! info "Indexing"
-    Indexing `AbstractDimensionalArray`s works with `getindex`, `setindex!` and
-    `view`. The result is still an `AbstracDimensionalArray`.
-
-
-## Selecting by name and value
-
-The above example is useful because one does not have to care about the ordering
-of the dimensions. But arguably more useful is to be able to select a dimension
-by its values. For example, we would like to get all values of `A` where the `X`
-dimension is between two values.
-
-Selecting by value in `DimensionalData` is **always** done with the
-**selectors**, all of which are listed in the [Selectors](@ref) page. This
-avoids the ambiguity of what happens when the index values of the dimension are
-also integers (like the case here for the dimension `X`).
-
-For simplicity, here we showcase the [`Between`](@ref) selector but  others also
-exist, like [`At`](@ref) or [`Near`](@ref).
-
-```@example main
-A[X(Between(12, 35)), Ti(Between(Date(2001, 5), Date(2001, 7)))]
-```
-
-Notice that the selectors have to be applied to a dimension (alternative syntax
-is `selector <| Dim`, which literally translates to `Dim(selector)`).
-
-
-## Selecting by position
-
-So far, the selection protocols we have mentioned work by specifying the _name_
-of the dimension, without worry about the order.
-
-However normal indexing also works by specifying dimensions by position. This
-functionality also covers the selector functions.
-
-Continuing to use `A` we defined above, you can see this by comparing the
-statements without and with names:
-
-```@example main
-A[:, Between(12, 35)] == A[X(Between(12, 35))]
-A[:, 1:5] == A[X(1:5)]
-A[1:5, :] == A[Ti(1:5)]
-```
-
-etc. Of course, in this approach it is necessary to specify _all_ dimensions by
-position, one cannot leave some unspecified.
-
-In addition, to attempt supporting as much as base Julia functionality as
-possible, single index access like in standard `Array`. For example
-
-```@example main
-A[1:5]
-```
-
-selects the first 5 entries of the underlying numerical data. In the case that
-`A` has only one dimension, this kind of indexing retains the dimension.
-
-
-## Specifying `dims` by dimension name
-
-In many Julia functions like `size, sum`, you can specify the dimension along
-which to perform the operation, as an Int. It is also possible to do this using
-Dim types with `AbstractDimensionalArray` by specifying the dimension by its
-type, for example:
-
-```@example main
-sum(A, dims = X)
-```
-
-<<<<<<< HEAD
-=======
-Methods that support this are listed in the [Methods where dims can be used](@ref) section.
-
-## Numeric operations on a dimensional array
-We have tried to make all numeric operations on a `AbstractDimensionalArray` parallel that of base Julia as much as possible. Standard broadcasting and other type of operations across dimensional arrays typically perform as expected while still returning an `AbstractDimensionalArray` type with correct dimensions.
-
-Notice that the `AbstractDimension` is not a dimensional array.
-In cases where you would like to have e.g. the cosines of the values of the dimension `X` while still keeping the dimensional information of `X` you can use the syntax:
-```@example main
-DimensionalArray(cos, x)
-```
-
-Notice also that `Array(a)` will return the numeric value stored by `a` for both `DimensionalArray` as well as `AbstractDimension`.
-
-## Dimension hierarchy and multiple dispatch
-The dimensions in DimensionalData.jl follow a hierarchy that makes using multiple dispatch on dimension types general and straight forward.
-
-If you have defined some dimensions (e.g. `X, Ti`), you can use multiple dispatch on dimensional arrays that have these dimensions by using this type in your method dispatch
-```julia
-a::DimensionalArray{T, 2, Tuple{<:X, <:Ti}} where {T}
-```
-but you can also do things much more general than that.
-
-@rafaqz please write the new dimension hierarchy here.
-
-If you define your own dimensions, you can participate in this hierarchy as well (see the [`@dim`](@ref) macro).
-
->>>>>>> 964cd442
-## Referenced dimensions
-
-The reference dimensions record the previous dimensions that an array
-was selected from. These can be use for plot labelling, and tracking array
-changes.
-
-## Grid functionality
-
-Coming soon.
+# Crash course
+
+This is brief a tutorial for DimensionalData.jl.
+
+All main functionality is explained here, but the full list of features is
+listed at the [API](@ref) page.
+
+## Dimensions and DimensionalArrays
+
+The core type of DimensionalData.jl is [`DimensionalArray`](@ref), which bundles
+a standard array with named and indexed dimensions. The dimensions are any
+`AbstractDimension`, and types that inherit from it, such as `Ti`, `X`, `Y`,
+`Z`, the generic `Dim{:x}` or others that you define manually using the
+[`@dim`](@ref) macro.
+
+A `DimensionalArray` dimensions are constructed by:
+
+```@example main
+using DimensionalData, Dates
+t = Ti(DateTime(2001):Month(1):DateTime(2001,12))
+x = X(10:10:100)
+```
+
+Here both `X` and `Ti` are dimensions from the `DimensionalData` module. The
+currently exported predefined dimensions are `X, Y, Z, Ti`, with `Ti` an alias
+of `DimensionalData.Time` (to avoid the conflict with `Dates.Time`).
+
+We pass a `Tuple` of the dimensions to make a `DimensionalArray`:
+
+```@example main
+A = DimensionalArray(rand(12, 10), (t, x))
+```
+
+
+## Indexing the array by name and index
+
+These dimensions can then be used to index the array by name, without having to
+worry about the order of the dimensions.
+
+The simplest case is to select a dimension by index. Let's say every 2nd point
+of the `Ti` dimension and every 3rd point of the `X` dimension. This is done
+with the simple `Ti(range)` syntax like so:
+
+```@example main
+A[X(1:3:end), Ti(1:2:end)]
+```
+
+Of course, when specifying only one dimension, all elements of the other
+dimensions are assumed to be included:
+
+```@example main
+A[X(1:3:10)]
+```
+
+!!! info "Indexing"
+    Indexing `AbstractDimensionalArray`s works with `getindex`, `setindex!` and
+    `view`. The result is still an `AbstracDimensionalArray`.
+
+
+## Selecting by name and value
+
+The above example is useful because one does not have to care about the ordering
+of the dimensions. But arguably more useful is to be able to select a dimension
+by its values. For example, we would like to get all values of `A` where the `X`
+dimension is between two values.
+
+Selecting by value in `DimensionalData` is **always** done with the
+**selectors**, all of which are listed in the [Selectors](@ref) page. This
+avoids the ambiguity of what happens when the index values of the dimension are
+also integers (like the case here for the dimension `X`).
+
+For simplicity, here we showcase the [`Between`](@ref) selector but  others also
+exist, like [`At`](@ref) or [`Near`](@ref).
+
+```@example main
+A[X(Between(12, 35)), Ti(Between(Date(2001, 5), Date(2001, 7)))]
+```
+
+Notice that the selectors have to be applied to a dimension (alternative syntax
+is `selector <| Dim`, which literally translates to `Dim(selector)`).
+
+
+## Selecting by position
+
+So far, the selection protocols we have mentioned work by specifying the _name_
+of the dimension, without worry about the order.
+
+However normal indexing also works by specifying dimensions by position. This
+functionality also covers the selector functions.
+
+Continuing to use `A` we defined above, you can see this by comparing the
+statements without and with names:
+
+```@example main
+A[:, Between(12, 35)] == A[X(Between(12, 35))]
+A[:, 1:5] == A[X(1:5)]
+A[1:5, :] == A[Ti(1:5)]
+```
+
+etc. Of course, in this approach it is necessary to specify _all_ dimensions by
+position, one cannot leave some unspecified.
+
+In addition, to attempt supporting as much as base Julia functionality as
+possible, single index access like in standard `Array`. For example
+
+```@example main
+A[1:5]
+```
+
+selects the first 5 entries of the underlying numerical data. In the case that
+`A` has only one dimension, this kind of indexing retains the dimension.
+
+
+## Specifying `dims` by dimension name
+
+In many Julia functions like `size, sum`, you can specify the dimension along
+which to perform the operation, as an Int. It is also possible to do this using
+Dim types with `AbstractDimensionalArray` by specifying the dimension by its
+type, for example:
+
+```@example main
+sum(A; dims = X)
+```
+
+## Numeric operations on dimension arrays and dimensions
+
+We have tried to make all numeric operations on a `AbstractDimensionalArray` match 
+base Julia as much as possible. Standard broadcasting and other type of operations 
+across dimensional arrays typically perform as expected while still 
+returning an `AbstractDimensionalArray` type with correct dimensions.
+
+In cases where you would like to do some operation on the dimension index, e.g. 
+take the cosines of the values of the dimension `X` while still keeping the dimensional 
+information of `X`, you can use the syntax:
+
+```@example main
+DimensionalArray(cos, x)
+```
+
+## Referenced dimensions
+
+The reference dimensions record the previous dimensions that an array
+was selected from. These can be use for plot labelling, and tracking array
+changes.
+
+## Grid functionality
+
+Coming soon.